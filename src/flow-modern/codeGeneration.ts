import {
  getNamedType,
  GraphQLEnumType,
  GraphQLField,
  GraphQLInputObjectType,
  GraphQLInputField,
  GraphQLList,
  GraphQLObjectType,
  GraphQLNonNull,
  isCompositeType,
  GraphQLError,
  GraphQLType
} from 'graphql';

import Helpers from './helpers';

import { wrap } from '../utilities/printing';

import {
  CompilerContext,
  Operation,
  SelectionSet,
  Field,
} from '../compiler';

import {
  Variant
} from '../compiler/visitors/typeCase.ts';

import {
  typeCaseForSelectionSet
} from '../compiler/visitors/typeCase';

import { stripIndent } from 'common-tags';

// import {
//   collectFragmentsReferenced
// } from '../compiler/visitors/collectFragmentsReferenced';

import {
  collectAndMergeFields
} from '../compiler/visitors/collectAndMergeFields';

import { parse } from 'babylon';
import generate from 'babel-generator';
import * as t from 'babel-types';

import Printer from './printer';
import FlowGenerator from './language';

export function generateSource(
  context: CompilerContext,
  outputIndividualFiles: boolean,
  only?: string,
) {
  const generator = new FlowAPIGenerator(context);

<<<<<<< HEAD
  generator.fileHeader();

  context.typesUsed
    .filter(type => type instanceof GraphQLEnumType)
    .forEach((enumType: GraphQLEnumType) => {
      generator.typeAliasForEnumType(enumType);
    });

  context.typesUsed
    .filter(type => type instanceof GraphQLInputObjectType)
    .forEach((enumType: GraphQLInputObjectType) => {
      generator.typeAliasForInputObjectType(enumType);
    });

  Object.values(context.operations).forEach(operation => {
    // generator.typeVariablesDeclarationForOperation(operation);
    // generator.typeDeclarationForOperation(operation);
  });

  Object.values(context.fragments).forEach(fragment => {
    // console.log('Fragment', fragment);
  });
=======
  if (outputIndividualFiles) {
    // TODO
  }
  else{
    context.typesUsed.forEach(type => {
      generator.typeDeclarationForGraphQLType(type);
    });

    Object.values(context.operations).forEach(operation => {
      // generator.typeVariablesDeclarationForOperation(operation);
      // generator.typeDeclarationForOperation(operation);
    });

    Object.values(context.fragments).forEach(fragment => {
      // console.log('Fragment', fragment);
    });
  }
>>>>>>> f5c8f69f

  return generator.output;
}


export class FlowAPIGenerator extends FlowGenerator {
  context: CompilerContext
  printer: Printer

  constructor(context: CompilerContext) {
    super();

    this.context = context;
    this.printer = new Printer();
    this.printer.enqueue(fileHeader);
    this.printer.enqueue('\n\n');
  }

  fileHeader() {
    this.printer.enqueue(
      stripIndent`
        /* @flow */
        // This file was automatically generated and should not be edited.
      `
    );
  }

  public typeAliasForEnumType(enumType: GraphQLEnumType) {
    this.printer.enqueue(this.enumerationDeclaration(enumType));
  }

  public typeAliasForInputObjectType(inputObjectType: GraphQLInputObjectType) {
    this.printer.enqueue(this.inputObjectDeclaration(inputObjectType));
  }

  public get output() {
    return this.printer.print();
  }
}<|MERGE_RESOLUTION|>--- conflicted
+++ resolved
@@ -55,7 +55,10 @@
 ) {
   const generator = new FlowAPIGenerator(context);
 
-<<<<<<< HEAD
+  if (outputIndividualFiles) {
+    // TODO
+  } else{
+
   generator.fileHeader();
 
   context.typesUsed
@@ -78,25 +81,6 @@
   Object.values(context.fragments).forEach(fragment => {
     // console.log('Fragment', fragment);
   });
-=======
-  if (outputIndividualFiles) {
-    // TODO
-  }
-  else{
-    context.typesUsed.forEach(type => {
-      generator.typeDeclarationForGraphQLType(type);
-    });
-
-    Object.values(context.operations).forEach(operation => {
-      // generator.typeVariablesDeclarationForOperation(operation);
-      // generator.typeDeclarationForOperation(operation);
-    });
-
-    Object.values(context.fragments).forEach(fragment => {
-      // console.log('Fragment', fragment);
-    });
-  }
->>>>>>> f5c8f69f
 
   return generator.output;
 }
@@ -111,8 +95,6 @@
 
     this.context = context;
     this.printer = new Printer();
-    this.printer.enqueue(fileHeader);
-    this.printer.enqueue('\n\n');
   }
 
   fileHeader() {
